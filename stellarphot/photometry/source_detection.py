import numpy as np

from astropy.stats import sigma_clipped_stats
from astropy.modeling.models import Const2D, Gaussian2D
from astropy.modeling.fitting import LevMarLSQFitter
from astropy.table import Table
from astropy import units as u

from photutils.detection import DAOStarFinder
from photutils.morphology import data_properties
from astropy.nddata.utils import Cutout2D
from astropy.stats import gaussian_sigma_to_fwhm

<<<<<<< HEAD
from stellarphot.core import AperturesData
=======
from stellarphot.core import SourceListData
>>>>>>> eb9cd870

__all__ = ['source_detection', 'compute_fwhm']


def _fit_2dgaussian(data):
    """
    Fit a 2D Gaussian to data.

    Written as a replacement for functionality that was removed from
    photutils.

    This function will be kept private so we don't have to support it.

    Copy/pasted from
    https://github.com/astropy/photutils/pull/1064/files#diff-9e64908ff7ac552845b4831870a749f397d73c681d218267bd9087c7757e6dd4R285

    Parameters
    ----------
    data : array-like
        The 2D array of data to fit.

    Returns
    -------
    gfit : `astropy.modeling.Model`
        The best-fit 2D Gaussian model.
    """
    props = data_properties(data - np.min(data))

    init_const = 0.  # subtracted data minimum above
    init_amplitude = np.ptp(data)

    g_init = (Const2D(init_const)
                  + Gaussian2D(amplitude=init_amplitude,
                               x_mean=props.xcentroid,
                               y_mean=props.ycentroid,
                               x_stddev=props.semimajor_sigma.value,
                               y_stddev=props.semiminor_sigma.value,
                               theta=props.orientation.value))

    fitter = LevMarLSQFitter()
    y, x = np.indices(data.shape)
    gfit = fitter(g_init, x, y, data)

    return gfit


def compute_fwhm(ccd, sources, fwhm_estimate=5,
                 x_column='xcenter', y_column='ycenter',
                 fit=True,
                 sky_per_pix_avg=0):
    """
    Computes the FWHM in both x and y directions of sources in an image.

    Parameters
    ----------

    ccd : `astropy.nddata.CCDData`
        The CCD Image array.

    sources : `astropy.table.Table`
        An astropy table of the positions of sources in the image.

    fwhm_estimate : float, optional (default=5)
        The initial guess for the FWHM of the sources in the image.

    x_column : str, optional (default='xcenter')
        The name of the column in `sources` that contains the x positions
        of the sources.

    y_column : str, optional (default='ycenter')
        The name of the column in `sources` that contains the y positions
        of the sources.

    fit : bool, optional (default=True)
        If ``True``, fit a 2D Gaussian to each source to estimate its FWHM. If
        ``False``, estimate the FWHM of each source by computing the second
        moments of its light distribution using photutils.

    sky_per_pix_avg : float or array-like of float, optional (default=0)
        Sky background to subtract before centroiding.

    Returns
    -------

    fwhm_x, fwhm_y : tuple of np.array float
        The FWHM of each source in the x and y directions.

    """

    fwhm_x = []
    fwhm_y = []
    for source in sources:
        x = source[x_column]
        y = source[y_column]
        sky = sky_per_pix_avg
        # Cutout2D needs no units on the center position, so remove unit
        # if it is present.
        try:
            x = x.value
            y = y.value
            sky = sky.value
        except AttributeError:
            pass

        cutout = Cutout2D(ccd.data, (x, y), 5 * fwhm_estimate)
        if fit:
            fit = _fit_2dgaussian(cutout.data)
            fwhm_x.append(gaussian_sigma_to_fwhm * fit.x_stddev_1)
            fwhm_y.append(gaussian_sigma_to_fwhm * fit.y_stddev_1)
            # print('Still fitting!!')
        else:
            sc = data_properties(cutout.data - sky)

            # dat = np.where(cutout.data - sky > 0, cutout.data - sky, 0)
            # mom1 = _moments(dat, order=1)
            # xc = mom1[0, 1] / mom1[0, 0]
            # yc = mom1[1, 0] / mom1[0, 0]
            # moments = _moments_central(dat,
            #                            center=(xc, yc), order=2)
            # mom_scale = (moments / mom1[0, 0])
            # fwhm_xm = 2 * np.sqrt(np.log(2) * mom_scale[0, 2])
            # fwhm_ym = 2 * np.sqrt(np.log(2) * mom_scale[2, 0])

            fwhm_xm = sc.fwhm.value
            fwhm_ym = fwhm_xm
            fwhm_x.append(fwhm_xm)
            fwhm_y.append(fwhm_ym)

    return np.array(fwhm_x), np.array(fwhm_y)


def source_detection(ccd, fwhm=8, sigma=3.0, iters=5,
                     threshold=10.0, find_fwhm=True,
<<<<<<< HEAD
                     sky_per_pix_avg=0,
                     add_apertures=True, aperture_method='fixed',
                     aperture=5, aperture_fac=1.5,
                     annulus_gap=5, annulus_thickness=5):
    """
    Returns an ApertureData object containing the position of sources
    within the image identified using `photutils.DAOStarFinder` algorithm
    as well as apertures for each source.
=======
                     sky_per_pix_avg=0, padding=0):
    """
    Returns an SourceListData object containing the position of sources
    within the image identified using `photutils.DAOStarFinder` algorithm.
    It can also compute the FWHM of each source by fitting a 2D Gaussian
    which can be useful for choosing a useful aperture size for photometry.
>>>>>>> eb9cd870

    Parameters
    ----------

    ccd : `astropy.nddata.CCDData`
        The CCD Image array.

    fwhm : float, optional (default=8)
        Initial estimate of full-width half-max of stars in the image,
        in pixels.

    sigma : float, optional. (default=3.0)
        The number of standard deviations to use as the lower and
        upper clipping limit when calculating the image background.

    iters : int, optional (default=5)
        The number of iterations to perform sigma clipping

    threshold : float, optional. (default=10.0)
        The number of standard deviations above which to select sources.

    find_fwhm : bool, optional (default=True)
        If ``True``, estimate the FWHM of each source by fitting a 2D Gaussian
        to it. If ``False``, the 'fwhm_x', 'fwhm_y', and 'width' columns of
        output table will be filled with NaN values.

    sky_per_pix_avg : float or None, optional (default=None)
        Sky background to subtract before centroiding. If set to ``None``,
        it will be estimated using the mean of the sigma_clipped_stats
        of the image.

<<<<<<< HEAD
    add_apertures : bool, optional (default=True)
        If ``True``, add the aperture sizes for each source.  If ``False``,
        aperture and annulus columns are left with NaN values, which makes
        the resulting ApertureData structure not terribly useful unless you
        just want to idenify sources and not later perform aperture photometry.

    aperture_method : 'fixed' or 'fwhm', optional (default='fixed')
        Method to use for determining the aperture size.  If 'fixed',
        used the fixed aperture size given by ``aperture``.  If 'fwhm',
        use the ``aperture_fac` times the average FWHM of the sources as
        determined by ``find_fwhm`` and ``compute_fwhm``.  If ``find_fwhm``
        is ``False``, function will use ``fwhm`` as the FWHM for all sources.

    aperture : int, optional (default=5)
        Aperture radius in pixels if ``compute_apertures`` is ``True`` and
        ``aperture_method`` is 'fixed'. Ignored otherwise.

    aperture_fac : float, optional (default=1.5)
        Multiplicative factor to scale the average FWHM to get the aperture if
        ``compute_apertures`` is ``True`` and ``aperture_method`` is 'fwhm'.
        Ignored otherwise.

    annulus_gap : int, optional (default=5)
        The gap between the aperture and the inner edge of the annulus for
        aperture photometry.  Ignored if ``compute_apertures`` is ``False``.

    annulus_thickness : int, optional (default=5)
        The radial thickness of the annulus for aperture photometry.
        Ignored if ``compute_apertures`` is ``False``.
=======
    padding : int, optional (default=0)
        Distance from the edge of the image to ignore when searching for
        sources.
>>>>>>> eb9cd870

    Returns
    -------

<<<<<<< HEAD
    sources: `stellardev.AperturesData`
        A table of the positions of sources in the image.  If `find_fwhm` is
        ``True``, includes columns for `fwhm_x`, `fwhm_y, and `width`.  If
        `add_apertures` is ``False``. the columns for `aperture`, `annulus_inner`,
        and `annulus_outer` are left with NaN values.  If the input CCDData
        object has WCS information, the columns `ra` and `dec` are also
        populated, otherwise they are set to NaN.
=======
    sources: `stellardev.SourceListData`
        A table of the positions of sources in the image.  If `find_fwhm` is
        ``True``, includes columns for `fwhm_x`, `fwhm_y, and `width`.  If
        the input CCDData object has WCS information, the columns `ra` and
        `dec` are also populated, otherwise they are set to NaN.
>>>>>>> eb9cd870
    """

    # If user uses units for fwhm or sky_per_pix_avg, convert to value
    if isinstance(sky_per_pix_avg, u.Quantity):
        sky_per_pix_avg = sky_per_pix_avg.value
    if isinstance(fwhm, u.Quantity):
        fwhm = fwhm.value

<<<<<<< HEAD
    # Get statistics of the input image (and use them to
    # estimate the sky background if not provided)
=======
    # Get statistics of the input image (and use them to estimate the sky background
    # if not provided).  Using clipped stats should hopefully get rid of any
    # bright stars that might be in the image, so the mean should be a good
    # estimate of the sky background.
>>>>>>> eb9cd870
    mean, median, std = sigma_clipped_stats(ccd, sigma=sigma, maxiters=iters)
    print(f"source_detection: mean={mean:.4f}, median={median:.4f}, std={std:.4f}")
    if sky_per_pix_avg is None:
        sky_per_pix_avg = mean
        print(f"source_detection: sky_per_pix_avg set to {sky_per_pix_avg:.4f}")

    # Identify sources applying DAOStarFinder to a "sky subtracted"
    # image.
    print(f"source_detection: threshold set to {threshold}* standard deviation "
          f"({std:.4f})")
<<<<<<< HEAD
    print(f"source_detection: Assuming fwm of {fwhm} for DAOStarFinder")
    daofind = DAOStarFinder(fwhm = fwhm, threshold = threshold * std)
    sources = daofind(ccd - mean)
    # daofind should be run on background subtracted image
    # (fails, or at least returns garbage, if sky_per_pix_avg is too low)
    src_cnt = len(sources)
    print(f"source_detection: {src_cnt} sources identified.")
    #print(sources)

    # If image as WCS, compute RA and Dec of each source
    try:
        sources['ra'], sources['dec'] = ccd.wcs.all_pix2world(sources['xcentroid'],
                                                              sources['ycentroid'], 0)
=======
    print(f"source_detection: Assuming fwhm of {fwhm} for DAOStarFinder")
    # daofind should be run on background subtracted image
    # (fails, or at least returns garbage, if sky_per_pix_avg is too low)
    daofind = DAOStarFinder(fwhm = fwhm, threshold = threshold * std)
    sources = daofind(ccd - sky_per_pix_avg)

    # Identify sources near the edge of the image and remove them
    # from the source list.
    padding_smt = ""
    if (padding > 0):
        src_cnt0 = len(sources)
        y_lim, x_lim = ccd.shape
        keep = ((sources['xcentroid'].value >= padding) & (sources['ycentroid'].value >= padding) &
                (sources['xcentroid'].value < x_lim-padding) & (sources['ycentroid'].value < y_lim-padding))
        sources = sources[keep]
        padding_smt = f" (after removing {src_cnt0-len(sources)} sources near the edge)"

    src_cnt = len(sources)
    print(f"source_detection: {src_cnt} sources identified{padding_smt}.")

    # If image as WCS, compute RA and Dec of each source
    try:
        # Retrieve the RA and Dec of each source as SKyCoord objects, then convert to
        # arrays of floats to add to table
        skypos = ccd.wcs.pixel_to_world(sources['xcentroid'], sources['ycentroid'])
        sources['ra'] = skypos.ra.value
        sources['dec'] = skypos.dec.value
>>>>>>> eb9cd870
    except AttributeError:
        # No WCS, so add empty columns
        sources['ra'] = np.nan * np.ones(src_cnt)
        sources['dec'] = np.nan * np.ones(src_cnt)

    # If requested, compute the FWHM of each source
    if find_fwhm:
        x, y = compute_fwhm(ccd, sources, fwhm_estimate=fwhm,
                            x_column='xcentroid', y_column='ycentroid',
                            sky_per_pix_avg=sky_per_pix_avg)
        sources['fwhm_x'] = x 
        sources['fwhm_y'] = y 
        sources['width'] = (x + y) / 2 # Average of x and y FWHM

        # Flag bogus fwhm values returned from fitting (no objects
        # have a fwhm less than 1 pixel)
        bad_src = (sources['fwhm_x']<1) | (sources['fwhm_y']<1)
        sources['fwhm_x'][bad_src] = np.nan
        sources['fwhm_y'][bad_src] = np.nan
        sources['width'][bad_src] = np.nan
    else: # add empty columns
        sources['fwhm_x'] = np.nan * np.ones(src_cnt)
        sources['fwhm_y'] = np.nan * np.ones(src_cnt)
        sources['width'] = np.nan * np.ones(src_cnt)

<<<<<<< HEAD
    # Add apertures for each source
    if add_apertures:
        if aperture_method == 'fixed':
            aperture = aperture
        elif aperture_method == 'fwhm':
            masked_data = np.ma.masked_array(sources['width'].data,
                                             np.isnan(sources['width'].data))
            avg_fwhm = np.ma.average(masked_data)
            print(f"source_detection: average fwhm is {avg_fwhm}, setting aperture to "
                  f"{aperture_fac}*{avg_fwhm}")
            aperture = avg_fwhm * aperture_fac
        else:
            raise ValueError(f"source_detection: aperture_method {aperture_method} not"
                             "recognized")
        annulus_inner = aperture + annulus_gap
        annulus_outer = annulus_inner + annulus_thickness
    else: # Leave aperture/annulus entry empty
        aperture = None
        annulus_inner = None
        annulus_outer = None

    # Convert sources to ApertureData object by adding
    # unirs to the columns
=======
    # Convert sources to SourceListData object by adding
    # units to the columns
>>>>>>> eb9cd870
    units_dict = {
        'id' : None,
        'ra' : u.deg,
        'dec' : u.deg,
        'xcentroid' : u.pix,
        'ycentroid' : u.pix,
        'fwhm_x' : u.pix,
        'fwhm_y' : u.pix,
        'width' : u.pix
    }
    sources = Table(data=sources, units=units_dict)
<<<<<<< HEAD
    # Rename columns to match ApertureData
=======
    # Rename columns to match SourceListData
>>>>>>> eb9cd870
    colnamemap = {'id' : 'star_id',
                  'xcentroid' : 'xcenter',
                  'ycentroid' : 'ycenter'}

<<<<<<< HEAD
    ap_data = AperturesData(sources, aperture=aperture*u.pixel,
                            annulus_inner=annulus_inner*u.pixel,
                            annulus_outer=annulus_outer*u.pixel,
                            colname_map=colnamemap)
    return ap_data
=======
    sl_data = SourceListData(sources, colname_map=colnamemap)
    return sl_data
>>>>>>> eb9cd870

<|MERGE_RESOLUTION|>--- conflicted
+++ resolved
@@ -11,11 +11,7 @@
 from astropy.nddata.utils import Cutout2D
 from astropy.stats import gaussian_sigma_to_fwhm
 
-<<<<<<< HEAD
-from stellarphot.core import AperturesData
-=======
 from stellarphot.core import SourceListData
->>>>>>> eb9cd870
 
 __all__ = ['source_detection', 'compute_fwhm']
 
@@ -149,23 +145,12 @@
 
 def source_detection(ccd, fwhm=8, sigma=3.0, iters=5,
                      threshold=10.0, find_fwhm=True,
-<<<<<<< HEAD
-                     sky_per_pix_avg=0,
-                     add_apertures=True, aperture_method='fixed',
-                     aperture=5, aperture_fac=1.5,
-                     annulus_gap=5, annulus_thickness=5):
-    """
-    Returns an ApertureData object containing the position of sources
-    within the image identified using `photutils.DAOStarFinder` algorithm
-    as well as apertures for each source.
-=======
                      sky_per_pix_avg=0, padding=0):
     """
     Returns an SourceListData object containing the position of sources
     within the image identified using `photutils.DAOStarFinder` algorithm.
     It can also compute the FWHM of each source by fitting a 2D Gaussian
     which can be useful for choosing a useful aperture size for photometry.
->>>>>>> eb9cd870
 
     Parameters
     ----------
@@ -197,60 +182,18 @@
         it will be estimated using the mean of the sigma_clipped_stats
         of the image.
 
-<<<<<<< HEAD
-    add_apertures : bool, optional (default=True)
-        If ``True``, add the aperture sizes for each source.  If ``False``,
-        aperture and annulus columns are left with NaN values, which makes
-        the resulting ApertureData structure not terribly useful unless you
-        just want to idenify sources and not later perform aperture photometry.
-
-    aperture_method : 'fixed' or 'fwhm', optional (default='fixed')
-        Method to use for determining the aperture size.  If 'fixed',
-        used the fixed aperture size given by ``aperture``.  If 'fwhm',
-        use the ``aperture_fac` times the average FWHM of the sources as
-        determined by ``find_fwhm`` and ``compute_fwhm``.  If ``find_fwhm``
-        is ``False``, function will use ``fwhm`` as the FWHM for all sources.
-
-    aperture : int, optional (default=5)
-        Aperture radius in pixels if ``compute_apertures`` is ``True`` and
-        ``aperture_method`` is 'fixed'. Ignored otherwise.
-
-    aperture_fac : float, optional (default=1.5)
-        Multiplicative factor to scale the average FWHM to get the aperture if
-        ``compute_apertures`` is ``True`` and ``aperture_method`` is 'fwhm'.
-        Ignored otherwise.
-
-    annulus_gap : int, optional (default=5)
-        The gap between the aperture and the inner edge of the annulus for
-        aperture photometry.  Ignored if ``compute_apertures`` is ``False``.
-
-    annulus_thickness : int, optional (default=5)
-        The radial thickness of the annulus for aperture photometry.
-        Ignored if ``compute_apertures`` is ``False``.
-=======
     padding : int, optional (default=0)
         Distance from the edge of the image to ignore when searching for
         sources.
->>>>>>> eb9cd870
 
     Returns
     -------
 
-<<<<<<< HEAD
-    sources: `stellardev.AperturesData`
-        A table of the positions of sources in the image.  If `find_fwhm` is
-        ``True``, includes columns for `fwhm_x`, `fwhm_y, and `width`.  If
-        `add_apertures` is ``False``. the columns for `aperture`, `annulus_inner`,
-        and `annulus_outer` are left with NaN values.  If the input CCDData
-        object has WCS information, the columns `ra` and `dec` are also
-        populated, otherwise they are set to NaN.
-=======
     sources: `stellardev.SourceListData`
         A table of the positions of sources in the image.  If `find_fwhm` is
         ``True``, includes columns for `fwhm_x`, `fwhm_y, and `width`.  If
         the input CCDData object has WCS information, the columns `ra` and
         `dec` are also populated, otherwise they are set to NaN.
->>>>>>> eb9cd870
     """
 
     # If user uses units for fwhm or sky_per_pix_avg, convert to value
@@ -259,15 +202,10 @@
     if isinstance(fwhm, u.Quantity):
         fwhm = fwhm.value
 
-<<<<<<< HEAD
-    # Get statistics of the input image (and use them to
-    # estimate the sky background if not provided)
-=======
     # Get statistics of the input image (and use them to estimate the sky background
     # if not provided).  Using clipped stats should hopefully get rid of any
     # bright stars that might be in the image, so the mean should be a good
     # estimate of the sky background.
->>>>>>> eb9cd870
     mean, median, std = sigma_clipped_stats(ccd, sigma=sigma, maxiters=iters)
     print(f"source_detection: mean={mean:.4f}, median={median:.4f}, std={std:.4f}")
     if sky_per_pix_avg is None:
@@ -278,21 +216,6 @@
     # image.
     print(f"source_detection: threshold set to {threshold}* standard deviation "
           f"({std:.4f})")
-<<<<<<< HEAD
-    print(f"source_detection: Assuming fwm of {fwhm} for DAOStarFinder")
-    daofind = DAOStarFinder(fwhm = fwhm, threshold = threshold * std)
-    sources = daofind(ccd - mean)
-    # daofind should be run on background subtracted image
-    # (fails, or at least returns garbage, if sky_per_pix_avg is too low)
-    src_cnt = len(sources)
-    print(f"source_detection: {src_cnt} sources identified.")
-    #print(sources)
-
-    # If image as WCS, compute RA and Dec of each source
-    try:
-        sources['ra'], sources['dec'] = ccd.wcs.all_pix2world(sources['xcentroid'],
-                                                              sources['ycentroid'], 0)
-=======
     print(f"source_detection: Assuming fwhm of {fwhm} for DAOStarFinder")
     # daofind should be run on background subtracted image
     # (fails, or at least returns garbage, if sky_per_pix_avg is too low)
@@ -320,7 +243,6 @@
         skypos = ccd.wcs.pixel_to_world(sources['xcentroid'], sources['ycentroid'])
         sources['ra'] = skypos.ra.value
         sources['dec'] = skypos.dec.value
->>>>>>> eb9cd870
     except AttributeError:
         # No WCS, so add empty columns
         sources['ra'] = np.nan * np.ones(src_cnt)
@@ -346,34 +268,8 @@
         sources['fwhm_y'] = np.nan * np.ones(src_cnt)
         sources['width'] = np.nan * np.ones(src_cnt)
 
-<<<<<<< HEAD
-    # Add apertures for each source
-    if add_apertures:
-        if aperture_method == 'fixed':
-            aperture = aperture
-        elif aperture_method == 'fwhm':
-            masked_data = np.ma.masked_array(sources['width'].data,
-                                             np.isnan(sources['width'].data))
-            avg_fwhm = np.ma.average(masked_data)
-            print(f"source_detection: average fwhm is {avg_fwhm}, setting aperture to "
-                  f"{aperture_fac}*{avg_fwhm}")
-            aperture = avg_fwhm * aperture_fac
-        else:
-            raise ValueError(f"source_detection: aperture_method {aperture_method} not"
-                             "recognized")
-        annulus_inner = aperture + annulus_gap
-        annulus_outer = annulus_inner + annulus_thickness
-    else: # Leave aperture/annulus entry empty
-        aperture = None
-        annulus_inner = None
-        annulus_outer = None
-
-    # Convert sources to ApertureData object by adding
-    # unirs to the columns
-=======
     # Convert sources to SourceListData object by adding
     # units to the columns
->>>>>>> eb9cd870
     units_dict = {
         'id' : None,
         'ra' : u.deg,
@@ -385,23 +281,11 @@
         'width' : u.pix
     }
     sources = Table(data=sources, units=units_dict)
-<<<<<<< HEAD
-    # Rename columns to match ApertureData
-=======
     # Rename columns to match SourceListData
->>>>>>> eb9cd870
     colnamemap = {'id' : 'star_id',
                   'xcentroid' : 'xcenter',
                   'ycentroid' : 'ycenter'}
 
-<<<<<<< HEAD
-    ap_data = AperturesData(sources, aperture=aperture*u.pixel,
-                            annulus_inner=annulus_inner*u.pixel,
-                            annulus_outer=annulus_outer*u.pixel,
-                            colname_map=colnamemap)
-    return ap_data
-=======
     sl_data = SourceListData(sources, colname_map=colnamemap)
     return sl_data
->>>>>>> eb9cd870
-
+
